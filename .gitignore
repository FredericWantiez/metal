# Byte-compiled / optimized / DLL files
__pycache__/
*.py[cod]
*$py.class

# macOS
*.DS_Store

# Jupyter Notebook
.ipynb_checkpoints

# Build artifacts
dist/
build/

# mypy
.mypy_cache/

# VSCode
.vscode/

# Tensorbaord
events.out*

# Local data and notebooks
data/*
notebooks/local/*
<<<<<<< HEAD
checkpoints/
=======

# Logs
checkpoints/
events.out.tfevents*
>>>>>>> 35f8136a
<|MERGE_RESOLUTION|>--- conflicted
+++ resolved
@@ -25,11 +25,7 @@
 # Local data and notebooks
 data/*
 notebooks/local/*
-<<<<<<< HEAD
-checkpoints/
-=======
 
 # Logs
 checkpoints/
-events.out.tfevents*
->>>>>>> 35f8136a
+events.out.tfevents*