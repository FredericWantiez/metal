--- conflicted
+++ resolved
@@ -1,12 +1,6 @@
 # import numpy as np
 
-<<<<<<< HEAD
-# from metal.mmtl.utils.dataset_utils import get_dataloader_with_label
-
-# from nltk.translate.bleu_score import sentence_bleu
-=======
-from metal.mmtl.utils.dataloaders import get_dataloader_with_label
->>>>>>> 973f54de
+# from metal.mmtl.utils.dataloaders import get_dataloader_with_label
 
 
 # Function to create BLEU dataloaders
