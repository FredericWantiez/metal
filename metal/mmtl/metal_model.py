--- conflicted
+++ resolved
@@ -105,20 +105,6 @@
         outputs = {}
         for task_name in task_names:
             # Extra .module because of DataParallel wrapper!
-<<<<<<< HEAD
-            input_module = self.input_modules[task_name].module
-            if input_module not in outputs:
-                outputs[input_module] = input_module(input)
-            middle_module = self.middle_modules[task_name].module
-            if middle_module not in outputs:
-                outputs[middle_module] = middle_module(outputs[input_module])
-            attention_module = self.attention_modules[task_name].module
-            if attention_module not in outputs:
-                outputs[attention_module] = attention_module(outputs[middle_module])
-            head_module = self.head_modules[task_name].module
-            if head_module not in outputs:
-                outputs[head_module] = head_module(outputs[attention_module])
-=======
             input_module = self.input_modules[task_name]
             if input_module.module not in outputs:
                 outputs[input_module.module] = input_module(input)
@@ -131,7 +117,6 @@
             head_module = self.head_modules[task_name]
             if head_module.module not in outputs:
                 outputs[head_module.module] = head_module(outputs[attention_module.module])
->>>>>>> 1e0de930
         return {t: outputs[self.head_modules[t].module] for t in task_names}
 
     def calculate_loss(self, X, Ys, payload_name, labels_to_tasks):
